# Byte-compiled / optimized / DLL files
__pycache__/
*.py[cod]
*$py.class

# C extensions
*.so

# Distribution / packaging
.Python
build/
develop-eggs/
dist/
downloads/
eggs/
.eggs/
lib/
lib64/
parts/
sdist/
var/
wheels/
share/python-wheels/
*.egg-info/
.installed.cfg
*.egg
<<<<<<< HEAD
manifest
test

=======
>>>>>>> ca3d8f90


# PyInstaller
#  Usually these files are written by a python script from a template
#  before PyInstaller builds the exe, so as to inject date/other infos into it.
*.manifest
*.spec

# Installer logs
pip-log.txt
pip-delete-this-directory.txt

# Unit test / coverage reports
htmlcov/
.tox/
.nox/
.coverage
.coverage.*
.cache
nosetests.xml
coverage.xml
*.cover
*.py,cover
.hypothesis/
.pytest_cache/
cover/

# Translations
*.mo
*.pot

# Django stuff:
*.log
local_settings.py
db.sqlite3
db.sqlite3-journal

# Flask stuff:
instance/
.webassets-cache

# Scrapy stuff:
.scrapy

# Sphinx documentation
docs/_build/

# PyBuilder
.pybuilder/
target/

# Jupyter Notebook
.ipynb_checkpoints

# IPython
profile_default/
ipython_config.py

# pyenv
#   For a library or package, you might want to ignore these files since the code is
#   intended to run in multiple environments; otherwise, check them in:
# .python-version

# pipenv
#   According to pypa/pipenv#598, it is recommended to include Pipfile.lock in version control.
#   However, in case of collaboration, if having platform-specific dependencies or dependencies
#   having no cross-platform support, pipenv may install dependencies that don't work, or not
#   install all needed dependencies.
#Pipfile.lock

# poetry
#   Similar to Pipfile.lock, it is generally recommended to include poetry.lock in version control.
#   This is especially recommended for binary packages to ensure reproducibility, and is more
#   commonly ignored for libraries.
#   https://python-poetry.org/docs/basic-usage/#commit-your-poetrylock-file-to-version-control
#poetry.lock

# pdm
#   Similar to Pipfile.lock, it is generally recommended to include pdm.lock in version control.
#pdm.lock
#   pdm stores project-wide configurations in .pdm.toml, but it is recommended to not include it
#   in version control.
#   https://pdm.fming.dev/#use-with-ide
.pdm.toml

# PEP 582; used by e.g. github.com/David-OConnor/pyflow and github.com/pdm-project/pdm
__pypackages__/

# Celery stuff
celerybeat-schedule
celerybeat.pid

# SageMath parsed files
*.sage.py

# Environments
.env
.venv
env/
venv/
ENV/
env.bak/
venv.bak/

# Spyder project settings
.spyderproject
.spyproject

# Rope project settings
.ropeproject

# mkdocs documentation
/site

# mypy
.mypy_cache/
.dmypy.json
dmypy.json

# Pyre type checker
.pyre/

# pytype static type analyzer
.pytype/

# Cython debug symbols
cython_debug/

# PyCharm
#  JetBrains specific template is maintained in a separate JetBrains.gitignore that can
#  be added to the global gitignore or merged into this project gitignore.  For a PyCharm
#  project, it is generally recommended to exclude the configurations directory, but you may
#  want to keep some of the configuration files.
.idea/
*.iws
*.iml
*.ipr

# Visual Studio Code
.vscode/
*.code-workspace

# Sublime Text
*.sublime-project
*.sublime-workspace

# Vim
*.swp
*.swo
*~

# Emacs
*~
\#*\#
/.emacs.desktop
/.emacs.desktop.lock
*.elc
auto-save-list
tramp
.\#*

# Operating System Files
# macOS
.DS_Store
.DS_Store?
._*
.Spotlight-V100
.Trashes
ehthumbs.db
Thumbs.db

# Windows
Thumbs.db
ehthumbs.db
Desktop.ini
$RECYCLE.BIN/

# Linux
*~

# Database files
*.db
*.sqlite
*.sqlite3

# Log files
*.log
logs/

# Temporary files
*.tmp
*.temp
temp/
tmp/

# FastAPI specific
# Usually you'd want to include requirements.txt, but exclude if using poetry/pipenv
# requirements.txt

# Local development files
.env.local
.env.development
.env.test
.env.production

# Docker
.dockerignore
docker-compose.override.yml

# Backup files
*.bak
*.backup

# Runtime data
pids
*.pid
*.seed
*.pid.lock

# Coverage directory used by tools like istanbul
coverage/

# nyc test coverage
.nyc_output

# node_modules (if using any Node.js tools)
node_modules/

# Optional npm cache directory
.npm

# Optional eslint cache
.eslintcache

# Output of 'npm pack'
*.tgz

# Yarn Integrity file
.yarn-integrity

# Debug files
debug_*.py
test_*.py
scratch_*.py

# Upload directories
uploads/
/uploads

# Static files
static/
/static <|MERGE_RESOLUTION|>--- conflicted
+++ resolved
@@ -24,12 +24,6 @@
 *.egg-info/
 .installed.cfg
 *.egg
-<<<<<<< HEAD
-manifest
-test
-
-=======
->>>>>>> ca3d8f90
 
 
 # PyInstaller
