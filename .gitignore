# Byte-compiled / optimized / DLL files
__pycache__/
*.py[cod]
*$py.class

# C extensions
*.so

# Distribution / packaging
.Python
build/
develop-eggs/
dist/
downloads/
eggs/
.eggs/
lib/
lib64/
parts/
sdist/
var/
wheels/
share/python-wheels/
*.egg-info/
.installed.cfg
*.egg
MANIFEST
<<<<<<< HEAD
=======

>>>>>>> c45d147a

# PyInstaller
#  Usually these files are written by a python script from a template
#  before PyInstaller builds the exe, so as to inject date/other infos into it.
*.manifest
*.spec

# Installer logs
pip-log.txt
pip-delete-this-directory.txt

# Unit test / coverage reports
htmlcov/
.tox/
.nox/
.coverage
.coverage.*
.cache
nosetests.xml
coverage.xml
*.cover
*.py,cover
.hypothesis/
.pytest_cache/
cover/

# Translations
*.mo
*.pot

# Django stuff:
*.log
local_settings.py
db.sqlite3
db.sqlite3-journal

# Flask stuff:
instance/
.webassets-cache

# Scrapy stuff:
.scrapy

# Sphinx documentation
docs/_build/

# PyBuilder
.pybuilder/
target/

# Jupyter Notebook
.ipynb_checkpoints

# IPython
profile_default/
ipython_config.py

# pyenv
#   For a library or package, you might want to ignore these files since the code is
#   intended to run in multiple environments; otherwise, check them in:
# .python-version

# pipenv
#   According to pypa/pipenv#598, it is recommended to include Pipfile.lock in version control.
#   However, in case of collaboration, if having platform-specific dependencies or dependencies
#   having no cross-platform support, pipenv may install dependencies that don't work, or not
#   install all needed dependencies.
#Pipfile.lock

# poetry
#   Similar to Pipfile.lock, it is generally recommended to include poetry.lock in version control.
#   This is especially recommended for binary packages to ensure reproducibility, and is more
#   commonly ignored for libraries.
#   https://python-poetry.org/docs/basic-usage/#commit-your-poetrylock-file-to-version-control
#poetry.lock

# pdm
#   Similar to Pipfile.lock, it is generally recommended to include pdm.lock in version control.
#pdm.lock
#   pdm stores project-wide configurations in .pdm.toml, but it is recommended to not include it
#   in version control.
#   https://pdm.fming.dev/#use-with-ide
.pdm.toml

# PEP 582; used by e.g. github.com/David-OConnor/pyflow and github.com/pdm-project/pdm
__pypackages__/

# Celery stuff
celerybeat-schedule
celerybeat.pid

# SageMath parsed files
*.sage.py

# Environments
.env
.venv
env/
venv/
ENV/
env.bak/
venv.bak/

# Spyder project settings
.spyderproject
.spyproject

# Rope project settings
.ropeproject

# mkdocs documentation
/site

# mypy
.mypy_cache/
.dmypy.json
dmypy.json

# Pyre type checker
.pyre/

# pytype static type analyzer
.pytype/

# Cython debug symbols
cython_debug/

# PyCharm
#  JetBrains specific template is maintained in a separate JetBrains.gitignore that can
#  be added to the global gitignore or merged into this project gitignore.  For a PyCharm
#  project, it is generally recommended to exclude the configurations directory, but you may
#  want to keep some of the configuration files.
.idea/
*.iws
*.iml
*.ipr

# Visual Studio Code
.vscode/
*.code-workspace

# Sublime Text
*.sublime-project
*.sublime-workspace

# Vim
*.swp
*.swo
*~

# Emacs
*~
\#*\#
/.emacs.desktop
/.emacs.desktop.lock
*.elc
auto-save-list
tramp
.\#*

# Operating System Files
# macOS
.DS_Store
.DS_Store?
._*
.Spotlight-V100
.Trashes
ehthumbs.db
Thumbs.db

# Windows
Thumbs.db
ehthumbs.db
Desktop.ini
$RECYCLE.BIN/

# Linux
*~

# Database files
*.db
*.sqlite
*.sqlite3

# Log files
*.log
logs/

# Temporary files
*.tmp
*.temp
temp/
tmp/

# FastAPI specific
# Usually you'd want to include requirements.txt, but exclude if using poetry/pipenv
# requirements.txt

# Local development files
.env.local
.env.development
.env.test
.env.production

# Docker
.dockerignore
docker-compose.override.yml

# Backup files
*.bak
*.backup

# Runtime data
pids
*.pid
*.seed
*.pid.lock

# Coverage directory used by tools like istanbul
coverage/

# nyc test coverage
.nyc_output

# node_modules (if using any Node.js tools)
node_modules/

# Optional npm cache directory
.npm

# Optional eslint cache
.eslintcache

# Output of 'npm pack'
*.tgz

# Yarn Integrity file
.yarn-integrity

# Debug files
debug_*.py
test_*.py
scratch_*.py

# Upload directories
uploads/
/uploads

# Static files
static/
/static <|MERGE_RESOLUTION|>--- conflicted
+++ resolved
@@ -24,11 +24,7 @@
 *.egg-info/
 .installed.cfg
 *.egg
-MANIFEST
-<<<<<<< HEAD
-=======
-
->>>>>>> c45d147a
+
 
 # PyInstaller
 #  Usually these files are written by a python script from a template
